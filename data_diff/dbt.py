from contextlib import nullcontext
import json
import os
import re
import time
from typing import List, Optional, Dict, Tuple, Union
import keyring
import pydantic
import rich
from rich.prompt import Prompt

from data_diff.errors import (
    DataDiffCustomSchemaNoConfigError,
    DataDiffDbtProjectVarsNotFoundError,
    DataDiffNoAPIKeyError,
    DataDiffNoDatasourceIdError,
)

from . import connect_to_table, diff_tables, Algorithm
from .cloud import DatafoldAPI, TCloudApiDataDiff, TCloudApiOrgMeta
from .dbt_parser import DbtParser, TDatadiffConfig
from .diff_tables import DiffResultWrapper
from .format import jsonify, jsonify_error
from .tracking import (
    bool_ask_for_email,
    bool_notify_about_extension,
    create_email_signup_event_json,
    set_entrypoint_name,
    set_dbt_user_id,
    set_dbt_version,
    set_dbt_project_id,
    create_end_event_json,
    create_start_event_json,
    send_event_json,
    is_tracking_enabled,
)
from .utils import (
    dbt_diff_string_template,
    getLogger,
    columns_added_template,
    columns_removed_template,
    no_differences_template,
    columns_type_changed_template,
    run_as_daemon,
    truncate_error,
    print_version_info,
    LogStatusHandler,
)

logger = getLogger(__name__)
CLOUD_DOC_URL = "https://docs.datafold.com/development_testing/cloud"
EXTENSION_INSTALL_URL = "https://get.datafold.com/datafold-vs-code-install"


class TDiffVars(pydantic.BaseModel):
    dev_path: List[str]
    prod_path: List[str]
    primary_keys: List[str]
    connection: Dict[str, Optional[str]]
    threads: Optional[int] = None
    where_filter: Optional[str] = None
    include_columns: List[str]
    exclude_columns: List[str]
    dbt_model: Optional[str] = None
    stats_flag: bool = False


def dbt_diff(
    profiles_dir_override: Optional[str] = None,
    project_dir_override: Optional[str] = None,
    is_cloud: bool = False,
    dbt_selection: Optional[str] = None,
    json_output: bool = False,
    state: Optional[str] = None,
    log_status_handler: Optional[LogStatusHandler] = None,
    where_flag: Optional[str] = None,
<<<<<<< HEAD
    stats_flag: bool = False,
=======
    columns_flag: Optional[Tuple[str]] = None,
>>>>>>> 101a488d
) -> None:
    print_version_info()
    diff_threads = []
    set_entrypoint_name(os.getenv("DATAFOLD_TRIGGERED_BY", "CLI-dbt"))
    dbt_parser = DbtParser(profiles_dir_override, project_dir_override, state)
    models = dbt_parser.get_models(dbt_selection)
    config = dbt_parser.get_datadiff_config()
    _initialize_events(dbt_parser.dbt_user_id, dbt_parser.dbt_version, dbt_parser.dbt_project_id)

    if not state and not (config.prod_database or config.prod_schema):
        doc_url = "https://docs.datafold.com/development_testing/open_source#configure-your-dbt-project"
        raise DataDiffDbtProjectVarsNotFoundError(
            f"""vars: data_diff: section not found in dbt_project.yml.\n\nTo solve this, please configure your dbt project: \n{doc_url}\n\nOr specify a production manifest using the `--state` flag."""
        )

    if is_cloud:
        api = _initialize_api()
        # exit so the user can set the key
        if not api:
            return
        org_meta = api.get_org_meta()
        if config.datasource_id is None:
            rich.print("[red]Data source ID not found in dbt_project.yml")
            raise DataDiffNoDatasourceIdError(
                f"Datasource ID not found. Please include it as a dbt variable in the dbt_project.yml. \nInstructions: {CLOUD_DOC_URL}\n\nvars:\n data_diff:\n   datasource_id: 1234"
            )

        data_source = api.get_data_source(config.datasource_id)
        dbt_parser.set_casing_policy_for(connection_type=data_source.type)
        rich.print("[green][bold]\nDiffs in progress...[/][/]\n")

    else:
        dbt_parser.set_connection()

    with log_status_handler.status if log_status_handler else nullcontext():
        for model in models:
            if log_status_handler:
                log_status_handler.set_prefix(f"Diffing {model.alias} \n")

<<<<<<< HEAD
            diff_vars = _get_diff_vars(dbt_parser, config, model, where_flag, stats_flag)
=======
            diff_vars = _get_diff_vars(dbt_parser, config, model, where_flag, columns_flag)
>>>>>>> 101a488d

            # we won't always have a prod path when using state
            # when the model DNE in prod manifest, skip the model diff
            if (
                state and len(diff_vars.prod_path) < 2
            ):  # < 2 because some providers like databricks can legitimately have *only* 2
                diff_output_str = _diff_output_base(".".join(diff_vars.dev_path), ".".join(diff_vars.prod_path))
                diff_output_str += "[green]New model: nothing to diff![/] \n"
                rich.print(diff_output_str)
                continue

            if diff_vars.primary_keys:
                if is_cloud:
                    diff_thread = run_as_daemon(
                        _cloud_diff, diff_vars, config.datasource_id, api, org_meta, log_status_handler
                    )
                    diff_threads.append(diff_thread)
                else:
                    _local_diff(diff_vars, json_output)
            else:
                if json_output:
                    print(
                        json.dumps(
                            jsonify_error(
                                table1=diff_vars.prod_path,
                                table2=diff_vars.dev_path,
                                dbt_model=diff_vars.dbt_model,
                                error="No primary key found. Add uniqueness tests, meta, or tags.",
                            )
                        ),
                        flush=True,
                    )
                else:
                    rich.print(
                        _diff_output_base(".".join(diff_vars.dev_path), ".".join(diff_vars.prod_path))
                        + "Skipped due to unknown primary key. Add uniqueness tests, meta, or tags.\n"
                    )

        # wait for all threads
        if diff_threads:
            for thread in diff_threads:
                thread.join()

    _extension_notification()


def _get_diff_vars(
    dbt_parser: "DbtParser",
    config: TDatadiffConfig,
    model,
    where_flag: Optional[str] = None,
<<<<<<< HEAD
    stats_flag: bool = False,
=======
    columns_flag: Optional[Tuple[str]] = None,
>>>>>>> 101a488d
) -> TDiffVars:
    cli_columns = list(columns_flag) if columns_flag else []
    dev_database = model.database
    dev_schema = model.schema_
    dev_alias = prod_alias = model.alias
    primary_keys = dbt_parser.get_pk_from_model(model, dbt_parser.unique_columns, "primary-key")

    # prod path is constructed via configuration or the prod manifest via --state
    if dbt_parser.prod_manifest_obj:
        prod_database, prod_schema, prod_alias = _get_prod_path_from_manifest(model, dbt_parser.prod_manifest_obj)
    else:
        prod_database, prod_schema = _get_prod_path_from_config(config, model, dev_database, dev_schema)

    if dbt_parser.requires_upper:
        dev_qualified_list = [x.upper() for x in [dev_database, dev_schema, dev_alias] if x]
        prod_qualified_list = [x.upper() for x in [prod_database, prod_schema, prod_alias] if x]
        primary_keys = [x.upper() for x in primary_keys]
    else:
        dev_qualified_list = [x for x in [dev_database, dev_schema, dev_alias] if x]
        prod_qualified_list = [x for x in [prod_database, prod_schema, prod_alias] if x]

    datadiff_model_config = dbt_parser.get_datadiff_model_config(model.meta)

    return TDiffVars(
        dbt_model=model.unique_id,
        dev_path=dev_qualified_list,
        prod_path=prod_qualified_list,
        primary_keys=primary_keys,
        connection=dbt_parser.connection,
        threads=dbt_parser.threads,
        # cli flags take precedence over any model level config
        where_filter=where_flag or datadiff_model_config.where_filter,
<<<<<<< HEAD
        include_columns=datadiff_model_config.include_columns,
        exclude_columns=datadiff_model_config.exclude_columns,
        stats_flag=stats_flag,
=======
        include_columns=cli_columns or datadiff_model_config.include_columns,
        exclude_columns=[] if cli_columns else datadiff_model_config.exclude_columns,
>>>>>>> 101a488d
    )


def _get_prod_path_from_config(config, model, dev_database, dev_schema) -> Tuple[str, str]:
    # "custom" dbt config database
    if model.config.database:
        prod_database = model.config.database
    elif config.prod_database:
        prod_database = config.prod_database
    else:
        prod_database = dev_database

    # prod schema name differs from dev schema name
    if config.prod_schema:
        custom_schema = model.config.schema_

        # the model has a custom schema config(schema='some_schema')
        if custom_schema:
            if not config.prod_custom_schema:
                raise DataDiffCustomSchemaNoConfigError(
                    f"Found a custom schema on model {model.name}, but no value for\nvars:\n  data_diff:\n    prod_custom_schema:\nPlease set a value or utilize the `--state` flag!\n\n"
                    + "For more details see: https://docs.datafold.com/development_testing/open_source"
                )
            prod_schema = config.prod_custom_schema.replace("<custom_schema>", custom_schema)
            # no custom schema, use the default
        else:
            prod_schema = config.prod_schema
    else:
        prod_schema = dev_schema
    return prod_database, prod_schema


def _get_prod_path_from_manifest(model, prod_manifest) -> Union[Tuple[str, str, str], Tuple[None, None, None]]:
    prod_database = None
    prod_schema = None
    prod_alias = None
    prod_model = prod_manifest.nodes.get(model.unique_id, None)
    if prod_model:
        prod_database = prod_model.database
        prod_schema = prod_model.schema_
        prod_alias = prod_model.alias
    return prod_database, prod_schema, prod_alias


def _local_diff(diff_vars: TDiffVars, json_output: bool = False) -> None:
    dev_qualified_str = ".".join(diff_vars.dev_path)
    prod_qualified_str = ".".join(diff_vars.prod_path)
    diff_output_str = _diff_output_base(dev_qualified_str, prod_qualified_str)

    table1 = connect_to_table(
        diff_vars.connection, prod_qualified_str, tuple(diff_vars.primary_keys), diff_vars.threads
    )
    table2 = connect_to_table(diff_vars.connection, dev_qualified_str, tuple(diff_vars.primary_keys), diff_vars.threads)

    try:
        table1_columns = table1.get_schema()
    # Not ideal, but we don't have more specific exceptions yet
    except Exception as ex:
        logger.debug(ex)
        diff_output_str += "[red]New model or no access to prod table.[/] \n"
        rich.print(diff_output_str)
        return

    table2_columns = table2.get_schema()

    table1_column_names = set(table1_columns.keys())
    table2_column_names = set(table2_columns.keys())
    column_set = table1_column_names.intersection(table2_column_names)
    columns_added = table2_column_names.difference(table1_column_names)
    columns_removed = table1_column_names.difference(table2_column_names)
    # col type is i = 1 in tuple
    columns_type_changed = {
        k for k, v in table2_columns.items() if k in table1_columns and v[1] != table1_columns[k][1]
    }

    if columns_added:
        diff_output_str += columns_added_template(columns_added)

    if columns_removed:
        diff_output_str += columns_removed_template(columns_removed)

    if columns_type_changed:
        diff_output_str += columns_type_changed_template(columns_type_changed)
        column_set = column_set.difference(columns_type_changed)

    column_set = column_set - set(diff_vars.primary_keys)

    if diff_vars.include_columns:
        column_set = {x for x in column_set if x.upper() in [y.upper() for y in diff_vars.include_columns]}

    if diff_vars.exclude_columns:
        column_set = {x for x in column_set if x.upper() not in [y.upper() for y in diff_vars.exclude_columns]}

    extra_columns = tuple(column_set)

    diff: DiffResultWrapper = diff_tables(
        table1,
        table2,
        threaded=True,
        algorithm=Algorithm.JOINDIFF,
        extra_columns=extra_columns,
        where=diff_vars.where_filter,
        skip_null_keys=True,
    )
    if json_output:
        # drain the iterator to get accumulated stats in diff.info_tree
        try:
            list(diff)
        except Exception as e:
            print(
                json.dumps(
                    jsonify_error(list(table1.table_path), list(table2.table_path), diff_vars.dbt_model, str(e))
                ),
                flush=True,
            )
            return

        dataset1_columns = [
            (name, type_, table1.database.dialect.parse_type(table1.table_path, name, type_, *other))
            for (name, type_, *other) in table1_columns.values()
        ]
        dataset2_columns = [
            (name, type_, table2.database.dialect.parse_type(table2.table_path, name, type_, *other))
            for (name, type_, *other) in table2_columns.values()
        ]
        print(
            json.dumps(
                jsonify(
                    diff,
                    dbt_model=diff_vars.dbt_model,
                    dataset1_columns=dataset1_columns,
                    dataset2_columns=dataset2_columns,
                    with_summary=True,
                    columns_diff={
                        "added": columns_added,
                        "removed": columns_removed,
                        "changed": columns_type_changed,
                    },
                    stats_only=diff_vars.stats_flag,
                )
            ),
            flush=True,
        )
        return

    if list(diff):
        diff_output_str += f"{diff.get_stats_string(is_dbt=True)} \n"
        rich.print(diff_output_str)
    else:
        diff_output_str += no_differences_template()
        rich.print(diff_output_str)


def _initialize_api() -> Optional[DatafoldAPI]:
    datafold_host = os.environ.get("DATAFOLD_HOST")
    if datafold_host is None:
        datafold_host = "https://app.datafold.com"
    datafold_host = datafold_host.rstrip("/")
    rich.print(f"Cloud datafold host: {datafold_host}")

    api_key = os.environ.get("DATAFOLD_API_KEY")
    if not api_key:
        rich.print("[red]API key not found. Getting from the keyring service")
        api_key = keyring.get_password("data-diff", "DATAFOLD_API_KEY")
        if not api_key:
            raise DataDiffNoAPIKeyError(
                f"API key not found. Please follow the steps at {CLOUD_DOC_URL} to use the --cloud flag."
            )
    rich.print("Saving the API key to the system keyring service")
    try:
        keyring.set_password("data-diff", "DATAFOLD_API_KEY", api_key)
    except Exception as e:
        rich.print(f"[red]Failed when saving the API key to the system keyring service. Reason: {e}")

    return DatafoldAPI(api_key=api_key, host=datafold_host)


def _cloud_diff(
    diff_vars: TDiffVars,
    datasource_id: int,
    api: DatafoldAPI,
    org_meta: TCloudApiOrgMeta,
    log_status_handler: Optional[LogStatusHandler] = None,
) -> None:
    if log_status_handler:
        log_status_handler.cloud_diff_started(diff_vars.dev_path[-1])
    diff_output_str = _diff_output_base(".".join(diff_vars.dev_path), ".".join(diff_vars.prod_path))
    payload = TCloudApiDataDiff(
        data_source1_id=datasource_id,
        data_source2_id=datasource_id,
        table1=diff_vars.prod_path,
        table2=diff_vars.dev_path,
        pk_columns=diff_vars.primary_keys,
        filter1=diff_vars.where_filter,
        filter2=diff_vars.where_filter,
        include_columns=diff_vars.include_columns,
        exclude_columns=diff_vars.exclude_columns,
    )

    if is_tracking_enabled():
        event_json = create_start_event_json({"is_cloud": True, "datasource_id": datasource_id})
        run_as_daemon(send_event_json, event_json)

    start = time.monotonic()
    error = None
    diff_id = None
    diff_url = None
    try:
        diff_id = api.create_data_diff(payload=payload)
        diff_url = f"{api.host}/datadiffs/{diff_id}/overview"
        rich.print(f"{diff_vars.dev_path[-1]}: {diff_url}")

        if diff_id is None:
            raise Exception(f"Api response did not contain a diff_id")

        diff_results = api.poll_data_diff_results(diff_id)

        rows_added_count = diff_results.pks.exclusives[1]
        rows_removed_count = diff_results.pks.exclusives[0]

        rows_updated = diff_results.values.rows_with_differences
        total_rows = diff_results.values.total_rows
        rows_unchanged = int(total_rows) - int(rows_updated)
        diff_percent_list = {
            x.column_name: str(x.match) + "%" for x in diff_results.values.columns_diff_stats if x.match != 100.0
        }
        columns_added = diff_results.schema_.exclusive_columns[1]
        columns_removed = diff_results.schema_.exclusive_columns[0]
        column_type_changes = diff_results.schema_.column_type_differs

        if columns_added:
            diff_output_str += columns_added_template(columns_added)

        if columns_removed:
            diff_output_str += columns_removed_template(columns_removed)

        if column_type_changes:
            diff_output_str += columns_type_changed_template(column_type_changes)

        if any([rows_added_count, rows_removed_count, rows_updated]):
            diff_output = dbt_diff_string_template(
                rows_added_count,
                rows_removed_count,
                rows_updated,
                str(rows_unchanged),
                diff_percent_list,
                "Value Match Percent:",
            )
            diff_output_str += f"\n{diff_url}\n {diff_output} \n"
            rich.print(diff_output_str)
        else:
            diff_output_str += f"\n{diff_url}\n{no_differences_template()}\n"
            rich.print(diff_output_str)

        if log_status_handler:
            log_status_handler.cloud_diff_finished(diff_vars.dev_path[-1])
    except BaseException as ex:  # Catch KeyboardInterrupt too
        error = ex
    finally:
        # we don't currently have much of this information
        # but I imagine a future iteration of this _cloud method
        # will poll for results
        if is_tracking_enabled():
            err_message = truncate_error(repr(error))
            event_json = create_end_event_json(
                is_success=error is None,
                runtime_seconds=time.monotonic() - start,
                data_source_1_type="",
                data_source_2_type="",
                table1_count=0,
                table2_count=0,
                diff_count=0,
                error=err_message,
                diff_id=diff_id,
                is_cloud=True,
                org_id=org_meta.org_id,
                org_name=org_meta.org_name,
                user_id=org_meta.user_id,
            )
            send_event_json(event_json)

        if error:
            rich.print(diff_output_str)
            if diff_id:
                diff_url = f"{api.host}/datadiffs/{diff_id}/overview"
                rich.print(f"{diff_url} \n")
            logger.error(error)


def _diff_output_base(dev_path: str, prod_path: str) -> str:
    return f"\n[green]{prod_path} <> {dev_path}[/] \n"


def _initialize_events(dbt_user_id: Optional[str], dbt_version: Optional[str], dbt_project_id: Optional[str]) -> None:
    set_dbt_user_id(dbt_user_id)
    set_dbt_version(dbt_version)
    set_dbt_project_id(dbt_project_id)
    _email_signup()


def _email_signup() -> None:
    email_regex = r"^[\w\.\+-]+@[\w\.-]+\.\w+$"
    prompt = "\nWould you like to be notified when a new data-diff version is available?\n\nEnter email or leave blank to opt out (we'll only ask once).\n"

    if bool_ask_for_email():
        while True:
            email_input = Prompt.ask(
                prompt=prompt,
                default="",
                show_default=False,
            )
            email = email_input.strip()

            if email == "" or re.match(email_regex, email):
                break

            prompt = ""
            rich.print("[red]Invalid email. Please enter a valid email or leave it blank to opt out.[/]")

        if email:
            event_json = create_email_signup_event_json(email)
            run_as_daemon(send_event_json, event_json)


def _extension_notification() -> None:
    if bool_notify_about_extension():
        rich.print(
            f"\n\nHaving a good time diffing? :heart_eyes-emoji:\nMake sure to check out the free [bold]Datafold VS Code extension[/bold] for more a more seamless diff experience:\n{EXTENSION_INSTALL_URL}"
        )<|MERGE_RESOLUTION|>--- conflicted
+++ resolved
@@ -74,11 +74,8 @@
     state: Optional[str] = None,
     log_status_handler: Optional[LogStatusHandler] = None,
     where_flag: Optional[str] = None,
-<<<<<<< HEAD
     stats_flag: bool = False,
-=======
     columns_flag: Optional[Tuple[str]] = None,
->>>>>>> 101a488d
 ) -> None:
     print_version_info()
     diff_threads = []
@@ -118,11 +115,7 @@
             if log_status_handler:
                 log_status_handler.set_prefix(f"Diffing {model.alias} \n")
 
-<<<<<<< HEAD
-            diff_vars = _get_diff_vars(dbt_parser, config, model, where_flag, stats_flag)
-=======
-            diff_vars = _get_diff_vars(dbt_parser, config, model, where_flag, columns_flag)
->>>>>>> 101a488d
+            diff_vars = _get_diff_vars(dbt_parser, config, model, where_flag, stats_flag, columns_flag)
 
             # we won't always have a prod path when using state
             # when the model DNE in prod manifest, skip the model diff
@@ -174,11 +167,8 @@
     config: TDatadiffConfig,
     model,
     where_flag: Optional[str] = None,
-<<<<<<< HEAD
     stats_flag: bool = False,
-=======
     columns_flag: Optional[Tuple[str]] = None,
->>>>>>> 101a488d
 ) -> TDiffVars:
     cli_columns = list(columns_flag) if columns_flag else []
     dev_database = model.database
@@ -211,14 +201,9 @@
         threads=dbt_parser.threads,
         # cli flags take precedence over any model level config
         where_filter=where_flag or datadiff_model_config.where_filter,
-<<<<<<< HEAD
-        include_columns=datadiff_model_config.include_columns,
-        exclude_columns=datadiff_model_config.exclude_columns,
-        stats_flag=stats_flag,
-=======
         include_columns=cli_columns or datadiff_model_config.include_columns,
         exclude_columns=[] if cli_columns else datadiff_model_config.exclude_columns,
->>>>>>> 101a488d
+        stats_flag=stats_flag,
     )
 
 
