--- conflicted
+++ resolved
@@ -1,12 +1,7 @@
 import unittest
 
-<<<<<<< HEAD
 from data_diff.database import connect_to_uri
-from data_diff.sql import Compiler, Select, TableName
-=======
-from xdiff.database import connect_to_uri
-from xdiff.sql import Checksum, Compare, Compiler, Enum, In, Select, TableName, Count
->>>>>>> 3169c320
+from data_diff.sql import Checksum, Compare, Compiler, Enum, In, Select, TableName, Count
 
 from .common import TEST_MYSQL_CONN_STRING
 
