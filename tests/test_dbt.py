--- conflicted
+++ resolved
@@ -5,12 +5,8 @@
 from data_diff.cloud.datafold_api import TCloudApiOrgMeta
 from data_diff.diff_tables import Algorithm
 from data_diff.errors import (
-<<<<<<< HEAD
     DataDiffDbtBigQueryUnsupportedMethodError,
-=======
     DataDiffCustomSchemaNoConfigError,
-    DataDiffDbtBigQueryOauthOnlyError,
->>>>>>> 0d624fa8
     DataDiffDbtConnectionNotImplementedError,
     DataDiffDbtCoreNoRunnerError,
     DataDiffDbtNoSuccessfulModelsInRunError,
